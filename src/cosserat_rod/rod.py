--- conflicted
+++ resolved
@@ -8,7 +8,6 @@
 from cosserat_rod.model_parameters import ModelParameters
 from cosserat_rod.solver import Solver
 from cosserat_rod.frame import FrameFenics, FrameSequenceFenics
-from copy import deepcopy
 
 
 def grad(function): return Dx(function, 0)
@@ -278,14 +277,9 @@
         
         return
         
-<<<<<<< HEAD
-    def _init_form_for_picard(self):
-                
-=======
     def _init_form_picard(self):
         
         
->>>>>>> 56d35a28
         # These are the functions from the previous time step which are used in the discretized 
         # time derivatives. They will not be updated during picard iteration!                
         self.x_tilde_n   = Function(self.V3)
