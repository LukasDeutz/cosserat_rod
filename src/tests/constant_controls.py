--- conflicted
+++ resolved
@@ -1,15 +1,9 @@
 # Build-in imports
 from os.path import abspath
-<<<<<<< HEAD
-
-# Third party imports
-from fenics import Expression, sqrt, dot, assemble, dx, Function
-=======
 from itertools import product
 
 # Third party imports
 from fenics import Function, Expression, sqrt, dot, assemble, dx
->>>>>>> 56d35a28
 import numpy as np
 import pickle 
 import matplotlib.pyplot as plt
@@ -19,17 +13,12 @@
 from cosserat_rod.rod import Rod, grad
 from cosserat_rod.model_parameters import ModelParameters
 from cosserat_rod.solver import Solver
-from cosserat_rod.plot3d import generate_interactive_scatter_clip, plot_strains
-
 
 
 # N_arr  = [50, 100, 250, 500]
 # dt_arr = [1e-1, 1e-2, 1e-3, 1e-4]
 
 data_path = '../../data/tests/constant_controls/'
-<<<<<<< HEAD
-fig_path = '../../fig/tests/constant_controls/'
-=======
 fig_path = '../../fig/constant_controls/'
 
 # N_arr  = [50, 100, 250, 500] 
@@ -39,12 +28,11 @@
 dt_arr = [1e-2]
 
 T = 2.5
->>>>>>> 56d35a28
 
 model_parameters = ModelParameters(external_force = 'linear_drag', B_ast = 0.1*np.identity(3), S_ast = 0.1*np.identity(3))
 solver = Solver(linearization_method = 'picard_iteration')
 
-def calculate_elastic_energy(FS, CS, rod, stretch, shear):
+def calculate_elastic_energy(FS, CS, rod):
 
     print('Calculate elastic energy from simulation results.')
 
@@ -80,10 +68,7 @@
     all_E['N']  = N
     all_E['dt'] = dt
     
-    stretch = str(stretch)[0]
-    shear   = str(shear)[0]
-     
-    file_path = data_path + f'elastic_energies_stretch={stretch}_shear={shear}_N={N}_dt_{dt}.dat'
+    file_path = data_path + f'elastic_energies_zero_sigma_N={N}_dt_{dt}.dat'
     
     pickle.dump(all_E, open(file_path, 'wb'))
     
@@ -91,20 +76,10 @@
     
     return
 
-<<<<<<< HEAD
-def test_constant_controls(N, dt, T, stretch = False, shear = False):
-    
-    print(f'Simulate constant controls for N={N} and dt={dt}')
-            
-    n = int(T/dt)        
-    rod = Rod(N, dt, model_parameters = model_parameters, solver = solver)
-    
-=======
 def test_constant_controls(stretch = True, shear = True):
     
     print('Test constant controls for different combinations of N and dt')
 
->>>>>>> 56d35a28
     Omega_expr = Expression(("2.0*sin(3*pi*x[0]/2)", 
                              "3.0*cos(3*pi*x[0]/2)",
                              "5.0*cos(2*pi*x[0])"), 
@@ -122,44 +97,11 @@
         phi = 0.0    
         theta = 0.0
     
-<<<<<<< HEAD
-    if stretch:
-        nu = Expression('1 + 0.5*cos(2*pi*pi*x[0])', degree = 1)        
-    else:
-        nu = 1.0        
-    if shear:
-        theta_max = 10.0/360 * 2 * np.pi        
-        theta = Expression('theta_max*(1 - sin(2*pi*x[0]))', degree = 1, theta_max = theta_max)
-        phi = Expression('2*pi*x[0]', degree = 1)        
-    else:   
-        phi = 0.0
-        theta = 0.0
-    
     sigma_expr = Expression(('-nu*cos(phi)*sin(theta)', '-nu*sin(phi)*sin(theta)', '1 - nu*cos(theta)'), 
                        degree = 1,
                        nu = nu,
                        phi = phi,
                        theta = theta)
-                            
-
-    if not stretch and not shear:
-        sigma_expr = Expression(('0', '0', '0'))
-
-
-    Omega = Function(rod.function_spaces['Omega'])
-    Omega.assign(Omega_expr)
-    
-    sigma = Function(rod.function_spaces['sigma'])
-    sigma.assign(sigma_expr)
-
-    C = ControlsFenics(Omega, sigma)
-    CS = ControlSequenceFenics(C, n_timesteps=n)
-=======
-    sigma_expr = Expression(('-nu*cos(phi)*sin(theta)', '-nu*sin(phi)*sin(theta)', '1 - nu*cos(theta)'), 
-                       degree = 1,
-                       nu = nu,
-                       phi = phi,
-                       theta = theta)
     
     if not stretch and not shear:
         sigma_expr = Expression(('0', '0', '0'), degree = 1)
@@ -185,21 +127,10 @@
         print('Done!')
         
         calculate_elastic_energy(FS, CS, rod)
->>>>>>> 56d35a28
-    
-    FS = rod.solve(T, CS)        
-    
-<<<<<<< HEAD
-    generate_interactive_scatter_clip(FS.to_numpy(), 200)    
-            
-    calculate_elastic_energy(FS, CS, rod, stretch, shear)
-    
-    print('Finished simulation!')
-    
-def plot_elastic_energies(N_arr, dt_arr, suffix = 'zero_sigma'):
-=======
+    
+    print('Finished all simulations!')
+    
 def plot_elastic_energies(stretch = True, shear = True):
->>>>>>> 56d35a28
 
     print('Plot elastic energies')
 
@@ -261,18 +192,8 @@
     print('Finished plotting!\n')
 
 if __name__ == '__main__':
-<<<<<<< HEAD
-
-    N = 50
-    dt = 1e-2
-    T = 3.0
-
-    test_constant_controls(N, dt, T, stretch = True, shear = True)
-    
-=======
         
     test_constant_controls()
->>>>>>> 56d35a28
     #plot_elastic_energies()
     
         
